--- conflicted
+++ resolved
@@ -7,33 +7,6 @@
 // without missing any endpoint.
 var DefaultRPCPolicy = map[string]RPCEndpointType{
 	// Cluster methods
-<<<<<<< HEAD
-	"Cluster.BlockAllocate":      RPCClosed,
-	"Cluster.ConnectGraph":       RPCClosed,
-	"Cluster.ID":                 RPCOpen,
-	"Cluster.Join":               RPCClosed,
-	"Cluster.PeerAdd":            RPCOpen, // Used by Join()
-	"Cluster.PeerRemove":         RPCTrusted,
-	"Cluster.Peers":              RPCTrusted, // Used by ConnectGraph()
-	"Cluster.Pin":                RPCClosed,
-	"Cluster.PinGet":             RPCClosed,
-	"Cluster.PinPath":            RPCClosed,
-	"Cluster.Pins":               RPCClosed, // Used in stateless tracker, ipfsproxy, restapi
-	"Cluster.Recover":            RPCClosed,
-	"Cluster.RecoverAll":         RPCClosed,
-	"Cluster.RecoverAllLocal":    RPCTrusted,
-	"Cluster.RecoverLocal":       RPCTrusted,
-	"Cluster.RepoGC":             RPCClosed,
-	"Cluster.RepoGCLocal":        RPCTrusted,
-	"Cluster.SendInformerMetric": RPCClosed,
-	"Cluster.Status":             RPCClosed,
-	"Cluster.StatusAll":          RPCClosed,
-	"Cluster.StatusAllLocal":     RPCClosed,
-	"Cluster.StatusLocal":        RPCClosed,
-	"Cluster.Unpin":              RPCClosed,
-	"Cluster.UnpinPath":          RPCClosed,
-	"Cluster.Version":            RPCOpen,
-=======
 	"Cluster.BlockAllocate":        RPCClosed,
 	"Cluster.ConnectGraph":         RPCClosed,
 	"Cluster.ID":                   RPCOpen,
@@ -57,14 +30,9 @@
 	"Cluster.StatusAll":            RPCClosed,
 	"Cluster.StatusAllLocal":       RPCClosed,
 	"Cluster.StatusLocal":          RPCClosed,
-	"Cluster.Sync":                 RPCClosed,
-	"Cluster.SyncAll":              RPCClosed,
-	"Cluster.SyncAllLocal":         RPCTrusted, // Called in broadcast from SyncAll()
-	"Cluster.SyncLocal":            RPCTrusted, // Called in broadcast from Sync()
 	"Cluster.Unpin":                RPCClosed,
 	"Cluster.UnpinPath":            RPCClosed,
 	"Cluster.Version":              RPCOpen,
->>>>>>> ce3c5018
 
 	// PinTracker methods
 	"PinTracker.Recover":    RPCTrusted, // Called in broadcast from Recover()
