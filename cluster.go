package ipfscluster

import (
	"context"
	"errors"
	"fmt"
	"mime/multipart"
	"sync"
	"time"

	"github.com/ipfs/ipfs-cluster/adder"
	"github.com/ipfs/ipfs-cluster/adder/local"
	"github.com/ipfs/ipfs-cluster/adder/sharding"
	"github.com/ipfs/ipfs-cluster/api"
	"github.com/ipfs/ipfs-cluster/pstoremgr"
	"github.com/ipfs/ipfs-cluster/rpcutil"
	"github.com/ipfs/ipfs-cluster/state"
	"github.com/ipfs/ipfs-cluster/version"

	ocgorpc "github.com/lanzafame/go-libp2p-ocgorpc"

	"go.opencensus.io/trace"

	cid "github.com/ipfs/go-cid"
	rpc "github.com/libp2p/go-libp2p-gorpc"
	host "github.com/libp2p/go-libp2p-host"
	dht "github.com/libp2p/go-libp2p-kad-dht"
	peer "github.com/libp2p/go-libp2p-peer"
	routedhost "github.com/libp2p/go-libp2p/p2p/host/routed"
	ma "github.com/multiformats/go-multiaddr"
)

// ReadyTimeout specifies the time before giving up
// during startup (waiting for consensus to be ready)
// It may need adjustment according to timeouts in the
// consensus layer.
var ReadyTimeout = 30 * time.Second

var pingMetricName = "ping"

// Cluster is the main IPFS cluster component. It provides
// the go-API for it and orchestrates the components that make up the system.
type Cluster struct {
	ctx    context.Context
	cancel func()

	id          peer.ID
	config      *Config
	host        host.Host
	dht         *dht.IpfsDHT
	rpcServer   *rpc.Server
	rpcClient   *rpc.Client
	peerManager *pstoremgr.Manager

	consensus Consensus
	apis      []API
	ipfs      IPFSConnector
	state     state.State
	tracker   PinTracker
	monitor   PeerMonitor
	allocator PinAllocator
	informer  Informer
	tracer    Tracer

	doneCh  chan struct{}
	readyCh chan struct{}
	readyB  bool
	wg      sync.WaitGroup

	// peerAdd
	paMux sync.Mutex

	// shutdown function and related variables
	shutdownLock sync.Mutex
	shutdownB    bool
	removed      bool
}

// NewCluster builds a new IPFS Cluster peer. It initializes a LibP2P host,
// creates and RPC Server and client and sets up all components.
//
// The new cluster peer may still be performing initialization tasks when
// this call returns (consensus may still be bootstrapping). Use Cluster.Ready()
// if you need to wait until the peer is fully up.
func NewCluster(
	host host.Host,
	cfg *Config,
	consensus Consensus,
	apis []API,
	ipfs IPFSConnector,
	st state.State,
	tracker PinTracker,
	monitor PeerMonitor,
	allocator PinAllocator,
	informer Informer,
	tracer Tracer,
) (*Cluster, error) {
	err := cfg.Validate()
	if err != nil {
		return nil, err
	}

	if host == nil {
		return nil, errors.New("cluster host is nil")
	}

	ctx, cancel := context.WithCancel(context.Background())

	listenAddrs := ""
	for _, addr := range host.Addrs() {
		listenAddrs += fmt.Sprintf("        %s/ipfs/%s\n", addr, host.ID().Pretty())
	}

	logger.Infof("IPFS Cluster v%s listening on:\n%s\n", version.Version, listenAddrs)

	// Note, we already loaded peers from peerstore into the host
	// in daemon.go.
	peerManager := pstoremgr.New(host, cfg.GetPeerstorePath())

	idht, err := dht.New(ctx, host)
	if err != nil {
		cancel()
		return nil, err
	}

	// Let the DHT be maintained regularly
	err = idht.Bootstrap(ctx)
	if err != nil {
		cancel()
		return nil, err
	}

	rHost := routedhost.Wrap(host, idht)

	c := &Cluster{
		ctx:         ctx,
		cancel:      cancel,
		id:          host.ID(),
		config:      cfg,
		host:        rHost,
		dht:         idht,
		consensus:   consensus,
		apis:        apis,
		ipfs:        ipfs,
		state:       st,
		tracker:     tracker,
		monitor:     monitor,
		allocator:   allocator,
		informer:    informer,
		tracer:      tracer,
		peerManager: peerManager,
		shutdownB:   false,
		removed:     false,
		doneCh:      make(chan struct{}),
		readyCh:     make(chan struct{}),
		readyB:      false,
	}

	err = c.setupRPC()
	if err != nil {
		c.Shutdown(ctx)
		return nil, err
	}
	c.setupRPCClients()
	go func() {
		c.ready(ReadyTimeout)
		c.run()
	}()

	return c, nil
}

func (c *Cluster) setupRPC() error {
	var rpcServer *rpc.Server
	if c.config.Tracing {
		sh := &ocgorpc.ServerHandler{}
		rpcServer = rpc.NewServer(c.host, version.RPCProtocol, rpc.WithServerStatsHandler(sh))
	} else {
		rpcServer = rpc.NewServer(c.host, version.RPCProtocol)
	}
	err := rpcServer.RegisterName("Cluster", &RPCAPI{c})
	if err != nil {
		return err
	}
	c.rpcServer = rpcServer

	var rpcClient *rpc.Client
	if c.config.Tracing {
		csh := &ocgorpc.ClientHandler{}
		rpcClient = rpc.NewClientWithServer(c.host, version.RPCProtocol, rpcServer, rpc.WithClientStatsHandler(csh))
	} else {
		rpcClient = rpc.NewClientWithServer(c.host, version.RPCProtocol, rpcServer)
	}
	c.rpcClient = rpcClient
	return nil
}

func (c *Cluster) setupRPCClients() {
	c.tracker.SetClient(c.rpcClient)
	c.ipfs.SetClient(c.rpcClient)
	for _, api := range c.apis {
		api.SetClient(c.rpcClient)
	}
	c.consensus.SetClient(c.rpcClient)
	c.monitor.SetClient(c.rpcClient)
	c.allocator.SetClient(c.rpcClient)
	c.informer.SetClient(c.rpcClient)
}

// syncWatcher loops and triggers StateSync and SyncAllLocal from time to time
func (c *Cluster) syncWatcher() {
	ctx, span := trace.StartSpan(c.ctx, "cluster/syncWatcher")
	defer span.End()

	stateSyncTicker := time.NewTicker(c.config.StateSyncInterval)
	syncTicker := time.NewTicker(c.config.IPFSSyncInterval)

	for {
		select {
		case <-stateSyncTicker.C:
			logger.Debug("auto-triggering StateSync()")
			c.StateSync(ctx)
		case <-syncTicker.C:
			logger.Debug("auto-triggering SyncAllLocal()")
			c.SyncAllLocal(ctx)
		case <-c.ctx.Done():
			stateSyncTicker.Stop()
			return
		}
	}
}

func (c *Cluster) sendInformerMetric(ctx context.Context) (api.Metric, error) {
	ctx, span := trace.StartSpan(ctx, "cluster/sendInformerMetric")
	defer span.End()

	metric := c.informer.GetMetric(ctx)
	metric.Peer = c.id
	return metric, c.monitor.PublishMetric(ctx, metric)
}

// pushInformerMetrics loops and publishes informers metrics using the
// cluster monitor. Metrics are pushed normally at a TTL/2 rate. If an error
// occurs, they are pushed at a TTL/4 rate.
func (c *Cluster) pushInformerMetrics(ctx context.Context) {
	ctx, span := trace.StartSpan(ctx, "cluster/pushInformerMetrics")
	defer span.End()

	timer := time.NewTimer(0) // fire immediately first

	// retries counts how many retries we have made
	retries := 0
	// retryWarnMod controls how often do we log
	// "error broadcasting metric".
	// It will do it in the first error, and then on every
	// 10th.
	retryWarnMod := 10

	for {
		select {
		case <-ctx.Done():
			return
		case <-timer.C:
			// wait
		}

		metric, err := c.sendInformerMetric(ctx)

		if err != nil {
			if (retries % retryWarnMod) == 0 {
				logger.Errorf("error broadcasting metric: %s", err)
				retries++
			}
			// retry sooner
			timer.Reset(metric.GetTTL() / 4)
			continue
		}

		retries = 0
		// send metric again in TTL/2
		timer.Reset(metric.GetTTL() / 2)
	}
}

func (c *Cluster) pushPingMetrics(ctx context.Context) {
	ctx, span := trace.StartSpan(ctx, "cluster/pushPingMetrics")
	defer span.End()

	ticker := time.NewTicker(c.config.MonitorPingInterval)
	for {
		metric := api.Metric{
			Name:  pingMetricName,
			Peer:  c.id,
			Valid: true,
		}
		metric.SetTTL(c.config.MonitorPingInterval * 2)
		c.monitor.PublishMetric(ctx, metric)

		select {
		case <-ctx.Done():
			return
		case <-ticker.C:
		}
	}
}

// read the alerts channel from the monitor and triggers repins
func (c *Cluster) alertsHandler() {
	for {
		select {
		case <-c.ctx.Done():
			return
		case alrt := <-c.monitor.Alerts():
			// only the leader handles alerts
			leader, err := c.consensus.Leader(c.ctx)
			if err == nil && leader == c.id {
				logger.Warningf(
					"Peer %s received alert for %s in %s",
					c.id, alrt.MetricName, alrt.Peer,
				)
				switch alrt.MetricName {
				case pingMetricName:
					c.repinFromPeer(c.ctx, alrt.Peer)
				}
			}
		}
	}
}

// detects any changes in the peerset and saves the configuration. When it
// detects that we have been removed from the peerset, it shuts down this peer.
func (c *Cluster) watchPeers() {
	ticker := time.NewTicker(c.config.PeerWatchInterval)

	for {
		select {
		case <-c.ctx.Done():
			return
		case <-ticker.C:
			logger.Debugf("%s watching peers", c.id)
			hasMe := false
			peers, err := c.consensus.Peers(c.ctx)
			if err != nil {
				logger.Error(err)
				continue
			}
			for _, p := range peers {
				if p == c.id {
					hasMe = true
					break
				}
			}

			if !hasMe {
				c.shutdownLock.Lock()
				defer c.shutdownLock.Unlock()
				logger.Infof("%s: removed from raft. Initiating shutdown", c.id.Pretty())
				c.removed = true
				go c.Shutdown(c.ctx)
				return
			}
		}
	}
}

// find all Cids pinned to a given peer and triggers re-pins on them.
func (c *Cluster) repinFromPeer(ctx context.Context, p peer.ID) {
	ctx, span := trace.StartSpan(ctx, "cluster/repinFromPeer")
	defer span.End()

	if c.config.DisableRepinning {
		logger.Warningf("repinning is disabled. Will not re-allocate cids from %s", p.Pretty())
		return
	}

	cState, err := c.consensus.State(ctx)
	if err != nil {
		logger.Warning(err)
		return
	}
	list := cState.List(ctx)
	for _, pin := range list {
		if containsPeer(pin.Allocations, p) {
<<<<<<< HEAD
			_, ok, err := c.pin(pin, []peer.ID{p}, []peer.ID{}) // pin blacklisting this peer
=======
			ok, err := c.pin(ctx, pin, []peer.ID{p}, []peer.ID{}) // pin blacklisting this peer
>>>>>>> 5a7ee1d3
			if ok && err == nil {
				logger.Infof("repinned %s out of %s", pin.Cid, p.Pretty())
			}
		}
	}
}

// run launches some go-routines which live throughout the cluster's life
func (c *Cluster) run() {
	go c.syncWatcher()
	go c.pushPingMetrics(c.ctx)
	go c.pushInformerMetrics(c.ctx)
	go c.watchPeers()
	go c.alertsHandler()
}

func (c *Cluster) ready(timeout time.Duration) {
	ctx, span := trace.StartSpan(c.ctx, "cluster/ready")
	defer span.End()

	// We bootstrapped first because with dirty state consensus
	// may have a peerset and not find a leader so we cannot wait
	// for it.
	timer := time.NewTimer(timeout)
	select {
	case <-timer.C:
		logger.Error("***** ipfs-cluster consensus start timed out (tips below) *****")
		logger.Error(`
**************************************************
This peer was not able to become part of the cluster.
This might be due to one or several causes:
  - Check the logs above this message for errors
  - Check that there is connectivity to the "peers" multiaddresses
  - Check that all cluster peers are using the same "secret"
  - Check that this peer is reachable on its "listen_multiaddress" by all peers
  - Check that the current cluster is healthy (has a leader). Otherwise make
    sure to start enough peers so that a leader election can happen.
  - Check that the peer(s) you are trying to connect to is running the
    same version of IPFS-cluster.
**************************************************
`)
		c.Shutdown(ctx)
		return
	case <-c.consensus.Ready(ctx):
		// Consensus ready means the state is up to date so we can sync
		// it to the tracker. We ignore errors (normal when state
		// doesn't exist in new peers).
		c.StateSync(ctx)
	case <-c.ctx.Done():
		return
	}

	// Cluster is ready.
	peers, err := c.consensus.Peers(ctx)
	if err != nil {
		logger.Error(err)
		c.Shutdown(ctx)
		return
	}

	logger.Info("Cluster Peers (without including ourselves):")
	if len(peers) == 1 {
		logger.Info("    - No other peers")
	}

	for _, p := range peers {
		if p != c.id {
			logger.Infof("    - %s", p.Pretty())
		}
	}

	close(c.readyCh)
	c.shutdownLock.Lock()
	c.readyB = true
	c.shutdownLock.Unlock()
	logger.Info("** IPFS Cluster is READY **")
}

// Ready returns a channel which signals when this peer is
// fully initialized (including consensus).
func (c *Cluster) Ready() <-chan struct{} {
	return c.readyCh
}

// Shutdown stops the IPFS cluster components
func (c *Cluster) Shutdown(ctx context.Context) error {
	_, span := trace.StartSpan(ctx, "cluster/Shutdown")
	defer span.End()
	ctx = trace.NewContext(c.ctx, span)

	c.shutdownLock.Lock()
	defer c.shutdownLock.Unlock()

	if c.shutdownB {
		logger.Debug("Cluster is already shutdown")
		return nil
	}

	logger.Info("shutting down Cluster")

	// Try to store peerset file for all known peers whatsoever
	// if we got ready (otherwise, don't overwrite anything)
	if c.readyB {
		c.peerManager.SavePeerstoreForPeers(c.host.Peerstore().Peers())
	}

	// Only attempt to leave if:
	// - consensus is initialized
	// - cluster was ready (no bootstrapping error)
	// - We are not removed already (means watchPeers() called us)
	if c.consensus != nil && c.config.LeaveOnShutdown && c.readyB && !c.removed {
		c.removed = true
		_, err := c.consensus.Peers(ctx)
		if err == nil {
			// best effort
			logger.Warning("attempting to leave the cluster. This may take some seconds")
			err := c.consensus.RmPeer(ctx, c.id)
			if err != nil {
				logger.Error("leaving cluster: " + err.Error())
			}
		}
	}

	if con := c.consensus; con != nil {
		if err := con.Shutdown(ctx); err != nil {
			logger.Errorf("error stopping consensus: %s", err)
			return err
		}
	}

	// We left the cluster or were removed. Destroy the Raft state.
	if c.removed && c.readyB {
		err := c.consensus.Clean(ctx)
		if err != nil {
			logger.Error("cleaning consensus: ", err)
		}
	}

	if err := c.monitor.Shutdown(ctx); err != nil {
		logger.Errorf("error stopping monitor: %s", err)
		return err
	}

	for _, api := range c.apis {
		if err := api.Shutdown(ctx); err != nil {
			logger.Errorf("error stopping API: %s", err)
			return err
		}
	}

	if err := c.ipfs.Shutdown(ctx); err != nil {
		logger.Errorf("error stopping IPFS Connector: %s", err)
		return err
	}

	if err := c.tracker.Shutdown(ctx); err != nil {
		logger.Errorf("error stopping PinTracker: %s", err)
		return err
	}

	if err := c.tracer.Shutdown(ctx); err != nil {
		logger.Errorf("error stopping Tracer: %s", err)
		return err
	}

	c.cancel()
	c.host.Close() // Shutdown all network services
	c.wg.Wait()
	c.shutdownB = true
	close(c.doneCh)
	return nil
}

// Done provides a way to learn if the Peer has been shutdown
// (for example, because it has been removed from the Cluster)
func (c *Cluster) Done() <-chan struct{} {
	return c.doneCh
}

// ID returns information about the Cluster peer
func (c *Cluster) ID(ctx context.Context) api.ID {
	_, span := trace.StartSpan(ctx, "cluster/ID")
	defer span.End()
	ctx = trace.NewContext(c.ctx, span)

	// ignore error since it is included in response object
	ipfsID, _ := c.ipfs.ID(ctx)
	var addrs []ma.Multiaddr

	addrsSet := make(map[string]struct{}) // to filter dups
	for _, addr := range c.host.Addrs() {
		addrsSet[addr.String()] = struct{}{}
	}
	for k := range addrsSet {
		addr, _ := ma.NewMultiaddr(k)
		addrs = append(addrs, api.MustLibp2pMultiaddrJoin(addr, c.id))
	}

	peers := []peer.ID{}
	// This method might get called very early by a remote peer
	// and might catch us when consensus is not set
	if c.consensus != nil {
		peers, _ = c.consensus.Peers(ctx)
	}

	return api.ID{
		ID: c.id,
		//PublicKey:          c.host.Peerstore().PubKey(c.id),
		Addresses:             addrs,
		ClusterPeers:          peers,
		ClusterPeersAddresses: c.peerManager.PeersAddresses(peers),
		Version:               version.Version.String(),
		RPCProtocolVersion:    version.RPCProtocol,
		IPFS:                  ipfsID,
		Peername:              c.config.Peername,
	}
}

// PeerAdd adds a new peer to this Cluster.
//
// For it to work well, the new peer should be discoverable
// (part of our peerstore or connected to one of the existing peers)
// and reachable. Since PeerAdd allows to add peers which are
// not running, or reachable, it is recommended to call Join() from the
// new peer instead.
//
// The new peer ID will be passed to the consensus
// component to be added to the peerset.
func (c *Cluster) PeerAdd(ctx context.Context, pid peer.ID) (api.ID, error) {
	_, span := trace.StartSpan(ctx, "cluster/PeerAdd")
	defer span.End()
	ctx = trace.NewContext(c.ctx, span)

	// starting 10 nodes on the same box for testing
	// causes deadlock and a global lock here
	// seems to help.
	c.paMux.Lock()
	defer c.paMux.Unlock()
	logger.Debugf("peerAdd called with %s", pid.Pretty())

	// Log the new peer in the log so everyone gets it.
	err := c.consensus.AddPeer(ctx, pid)
	if err != nil {
		logger.Error(err)
		id := api.ID{ID: pid, Error: err.Error()}
		return id, err
	}

	// Ask the new peer to connect its IPFS daemon to the rest
	err = c.rpcClient.CallContext(
		ctx,
		pid,
		"Cluster",
		"IPFSConnectSwarms",
		struct{}{},
		&struct{}{},
	)
	if err != nil {
		logger.Error(err)
	}

	id := api.ID{}

	// wait up to 2 seconds for new peer to catch up
	// and return an up to date api.ID object.
	// otherwise it might not contain the current cluster peers
	// as it should.
	for i := 0; i < 20; i++ {
		id, _ = c.getIDForPeer(ctx, pid)
		ownPeers, err := c.consensus.Peers(ctx)
		if err != nil {
			break
		}
		newNodePeers := id.ClusterPeers
		added, removed := diffPeers(ownPeers, newNodePeers)
		if len(added) == 0 && len(removed) == 0 && containsPeer(ownPeers, pid) {
			break // the new peer has fully joined
		}
		time.Sleep(200 * time.Millisecond)
		logger.Debugf("%s addPeer: retrying to get ID from %s",
			c.id.Pretty(), pid.Pretty())
	}
	logger.Info("Peer added ", pid.Pretty())
	return id, nil
}

// PeerRemove removes a peer from this Cluster.
//
// The peer will be removed from the consensus peerset.
// This may first trigger repinnings for all content if not disabled.
func (c *Cluster) PeerRemove(ctx context.Context, pid peer.ID) error {
	_, span := trace.StartSpan(ctx, "cluster/PeerRemove")
	defer span.End()
	ctx = trace.NewContext(c.ctx, span)

	// We need to repin before removing the peer, otherwise, it won't
	// be able to submit the pins.
	logger.Infof("re-allocating all CIDs directly associated to %s", pid)
	c.repinFromPeer(ctx, pid)

	err := c.consensus.RmPeer(ctx, pid)
	if err != nil {
		logger.Error(err)
		return err
	}
	logger.Info("Peer removed ", pid.Pretty())
	return nil
}

// Join adds this peer to an existing cluster by bootstrapping to a
// given multiaddress. It works by calling PeerAdd on the destination
// cluster and making sure that the new peer is ready to discover and contact
// the rest.
func (c *Cluster) Join(ctx context.Context, addr ma.Multiaddr) error {
	_, span := trace.StartSpan(ctx, "cluster/Join")
	defer span.End()
	ctx = trace.NewContext(c.ctx, span)

	logger.Debugf("Join(%s)", addr)

	pid, _, err := api.Libp2pMultiaddrSplit(addr)
	if err != nil {
		logger.Error(err)
		return err
	}

	// Bootstrap to myself
	if pid == c.id {
		return nil
	}

	// Add peer to peerstore so we can talk to it
	c.peerManager.ImportPeer(addr, true)

	// Note that PeerAdd() on the remote peer will
	// figure out what our real address is (obviously not
	// ListenAddr).
	var myID api.IDSerial
	err = c.rpcClient.CallContext(
		ctx,
		pid,
		"Cluster",
		"PeerAdd",
		peer.IDB58Encode(c.id),
		&myID,
	)
	if err != nil {
		logger.Error(err)
		return err
	}

	// We need to trigger a DHT bootstrap asap for this peer to not be
	// lost if the peer it bootstrapped to goes down. We do this manually
	// by triggering 1 round of bootstrap in the background.
	// Note that our regular bootstrap process is still running in the
	// background since we created the cluster.
	go func() {
		ch := make(chan time.Time)
		bstCfg := dht.DefaultBootstrapConfig
		dhtBstCtx, cancel := context.WithTimeout(ctx, bstCfg.Timeout*2)
		defer cancel()
		proc, err := c.dht.BootstrapOnSignal(bstCfg, ch)
		if err != nil {
			logger.Error(err)
		}
		ch <- time.Now() // boostrap
		defer close(ch)
		select {
		case <-dhtBstCtx.Done(): // shut down the process
			proc.Close()
		}
	}()

	// wait for leader and for state to catch up
	// then sync
	err = c.consensus.WaitForSync(ctx)
	if err != nil {
		logger.Error(err)
		return err
	}

	c.StateSync(ctx)

	logger.Infof("%s: joined %s's cluster", c.id.Pretty(), pid.Pretty())
	return nil
}

// StateSync syncs the consensus state to the Pin Tracker, ensuring
// that every Cid in the shared state is tracked and that the Pin Tracker
// is not tracking more Cids than it should.
func (c *Cluster) StateSync(ctx context.Context) error {
	_, span := trace.StartSpan(ctx, "cluster/StateSync")
	defer span.End()
	ctx = trace.NewContext(c.ctx, span)

	cState, err := c.consensus.State(ctx)
	if err != nil {
		return err
	}

	logger.Debug("syncing state to tracker")
	clusterPins := cState.List(ctx)

	trackedPins := c.tracker.StatusAll(ctx)
	trackedPinsMap := make(map[string]int)
	for i, tpin := range trackedPins {
		trackedPinsMap[tpin.Cid.String()] = i
	}

	// Track items which are not tracked
	for _, pin := range clusterPins {
		_, tracked := trackedPinsMap[pin.Cid.String()]
		if !tracked {
			logger.Debugf("StateSync: tracking %s, part of the shared state", pin.Cid)
			c.tracker.Track(ctx, pin)
		}
	}

	// a. Untrack items which should not be tracked
	// b. Track items which should not be remote as local
	// c. Track items which should not be local as remote
	for _, p := range trackedPins {
		pCid := p.Cid
		currentPin, has := cState.Get(ctx, pCid)
		allocatedHere := containsPeer(currentPin.Allocations, c.id) || currentPin.ReplicationFactorMin == -1

		switch {
		case !has:
			logger.Debugf("StateSync: Untracking %s, is not part of shared state", pCid)
			c.tracker.Untrack(ctx, pCid)
		case p.Status == api.TrackerStatusRemote && allocatedHere:
			logger.Debugf("StateSync: Tracking %s locally (currently remote)", pCid)
			c.tracker.Track(ctx, currentPin)
		case p.Status == api.TrackerStatusPinned && !allocatedHere:
			logger.Debugf("StateSync: Tracking %s as remote (currently local)", pCid)
			c.tracker.Track(ctx, currentPin)
		}
	}

	return nil
}

// StatusAll returns the GlobalPinInfo for all tracked Cids in all peers.
// If an error happens, the slice will contain as much information as
// could be fetched from other peers.
func (c *Cluster) StatusAll(ctx context.Context) ([]api.GlobalPinInfo, error) {
	_, span := trace.StartSpan(ctx, "cluster/StatusAll")
	defer span.End()
	ctx = trace.NewContext(c.ctx, span)

	return c.globalPinInfoSlice(ctx, "TrackerStatusAll")
}

// StatusAllLocal returns the PinInfo for all the tracked Cids in this peer.
func (c *Cluster) StatusAllLocal(ctx context.Context) []api.PinInfo {
	_, span := trace.StartSpan(ctx, "cluster/StatusAllLocal")
	defer span.End()
	ctx = trace.NewContext(c.ctx, span)

	return c.tracker.StatusAll(ctx)
}

// Status returns the GlobalPinInfo for a given Cid as fetched from all
// current peers. If an error happens, the GlobalPinInfo should contain
// as much information as could be fetched from the other peers.
func (c *Cluster) Status(ctx context.Context, h cid.Cid) (api.GlobalPinInfo, error) {
	_, span := trace.StartSpan(ctx, "cluster/Status")
	defer span.End()
	ctx = trace.NewContext(c.ctx, span)

	return c.globalPinInfoCid(ctx, "TrackerStatus", h)
}

// StatusLocal returns this peer's PinInfo for a given Cid.
func (c *Cluster) StatusLocal(ctx context.Context, h cid.Cid) api.PinInfo {
	_, span := trace.StartSpan(ctx, "cluster/StatusLocal")
	defer span.End()
	ctx = trace.NewContext(c.ctx, span)

	return c.tracker.Status(ctx, h)
}

// SyncAll triggers SyncAllLocal() operations in all cluster peers, making sure
// that the state of tracked items matches the state reported by the IPFS daemon
// and returning the results as GlobalPinInfo. If an error happens, the slice
// will contain as much information as could be fetched from the peers.
func (c *Cluster) SyncAll(ctx context.Context) ([]api.GlobalPinInfo, error) {
	_, span := trace.StartSpan(ctx, "cluster/SyncAll")
	defer span.End()
	ctx = trace.NewContext(c.ctx, span)

	return c.globalPinInfoSlice(ctx, "SyncAllLocal")
}

// SyncAllLocal makes sure that the current state for all tracked items
// in this peer matches the state reported by the IPFS daemon.
//
// SyncAllLocal returns the list of PinInfo that where updated because of
// the operation, along with those in error states.
func (c *Cluster) SyncAllLocal(ctx context.Context) ([]api.PinInfo, error) {
	_, span := trace.StartSpan(ctx, "cluster/SyncAllLocal")
	defer span.End()
	ctx = trace.NewContext(c.ctx, span)

	syncedItems, err := c.tracker.SyncAll(ctx)
	// Despite errors, tracker provides synced items that we can provide.
	// They encapsulate the error.
	if err != nil {
		logger.Error("tracker.Sync() returned with error: ", err)
		logger.Error("Is the ipfs daemon running?")
	}
	return syncedItems, err
}

// Sync triggers a SyncLocal() operation for a given Cid.
// in all cluster peers.
func (c *Cluster) Sync(ctx context.Context, h cid.Cid) (api.GlobalPinInfo, error) {
	_, span := trace.StartSpan(ctx, "cluster/Sync")
	defer span.End()
	ctx = trace.NewContext(c.ctx, span)

	return c.globalPinInfoCid(ctx, "SyncLocal", h)
}

// used for RecoverLocal and SyncLocal.
func (c *Cluster) localPinInfoOp(
	ctx context.Context,
	h cid.Cid,
	f func(context.Context, cid.Cid) (api.PinInfo, error),
) (pInfo api.PinInfo, err error) {
	ctx, span := trace.StartSpan(ctx, "cluster/localPinInfoOp")
	defer span.End()

	cids, err := c.cidsFromMetaPin(ctx, h)
	if err != nil {
		return api.PinInfo{}, err
	}

	for _, ci := range cids {
		pInfo, err = f(ctx, ci)
		if err != nil {
			logger.Error("tracker.SyncCid() returned with error: ", err)
			logger.Error("Is the ipfs daemon running?")
			break
		}
	}
	// return the last pInfo/err, should be the root Cid if everything ok
	return pInfo, err

}

// SyncLocal performs a local sync operation for the given Cid. This will
// tell the tracker to verify the status of the Cid against the IPFS daemon.
// It returns the updated PinInfo for the Cid.
func (c *Cluster) SyncLocal(ctx context.Context, h cid.Cid) (pInfo api.PinInfo, err error) {
	_, span := trace.StartSpan(ctx, "cluster/SyncLocal")
	defer span.End()
	ctx = trace.NewContext(c.ctx, span)

	return c.localPinInfoOp(ctx, h, c.tracker.Sync)
}

// RecoverAllLocal triggers a RecoverLocal operation for all Cids tracked
// by this peer.
func (c *Cluster) RecoverAllLocal(ctx context.Context) ([]api.PinInfo, error) {
	_, span := trace.StartSpan(ctx, "cluster/RecoverAllLocal")
	defer span.End()
	ctx = trace.NewContext(c.ctx, span)

	return c.tracker.RecoverAll(ctx)
}

// Recover triggers a recover operation for a given Cid in all
// cluster peers.
func (c *Cluster) Recover(ctx context.Context, h cid.Cid) (api.GlobalPinInfo, error) {
	_, span := trace.StartSpan(ctx, "cluster/Recover")
	defer span.End()
	ctx = trace.NewContext(c.ctx, span)

	return c.globalPinInfoCid(ctx, "TrackerRecover", h)
}

// RecoverLocal triggers a recover operation for a given Cid in this peer only.
// It returns the updated PinInfo, after recovery.
func (c *Cluster) RecoverLocal(ctx context.Context, h cid.Cid) (pInfo api.PinInfo, err error) {
	_, span := trace.StartSpan(ctx, "cluster/RecoverLocal")
	defer span.End()
	ctx = trace.NewContext(c.ctx, span)

	return c.localPinInfoOp(ctx, h, c.tracker.Recover)
}

// Pins returns the list of Cids managed by Cluster and which are part
// of the current global state. This is the source of truth as to which
// pins are managed and their allocation, but does not indicate if
// the item is successfully pinned. For that, use StatusAll().
func (c *Cluster) Pins(ctx context.Context) []api.Pin {
	_, span := trace.StartSpan(ctx, "cluster/Pins")
	defer span.End()
	ctx = trace.NewContext(c.ctx, span)

	cState, err := c.consensus.State(ctx)
	if err != nil {
		logger.Error(err)
		return []api.Pin{}
	}
	return cState.List(ctx)
}

// PinGet returns information for a single Cid managed by Cluster.
// The information is obtained from the current global state. The
// returned api.Pin provides information about the allocations
// assigned for the requested Cid, but does not indicate if
// the item is successfully pinned. For that, use Status(). PinGet
// returns an error if the given Cid is not part of the global state.
func (c *Cluster) PinGet(ctx context.Context, h cid.Cid) (api.Pin, error) {
	_, span := trace.StartSpan(ctx, "cluster/PinGet")
	defer span.End()
	ctx = trace.NewContext(c.ctx, span)

	st, err := c.consensus.State(ctx)
	if err != nil {
		return api.PinCid(h), err
	}
	pin, ok := st.Get(ctx, h)
	if !ok {
		return pin, errors.New("cid is not part of the global state")
	}
	return pin, nil
}

// Pin makes the cluster Pin a Cid. This implies adding the Cid
// to the IPFS Cluster peers shared-state. Depending on the cluster
// pinning strategy, the PinTracker may then request the IPFS daemon
// to pin the Cid.
//
// Pin returns an error if the operation could not be persisted
// to the global state. Pin does not reflect the success or failure
// of underlying IPFS daemon pinning operations.
//
// If the argument's allocations are non-empty then these peers are pinned with
// priority over other peers in the cluster.  If the max repl factor is less
// than the size of the specified peerset then peers are chosen from this set
// in allocation order.  If the min repl factor is greater than the size of
// this set then the remaining peers are allocated in order from the rest of
// the cluster.  Priority allocations are best effort.  If any priority peers
// are unavailable then Pin will simply allocate from the rest of the cluster.
<<<<<<< HEAD
func (c *Cluster) Pin(pin api.Pin) error {
	_, _, err := c.pin(pin, []peer.ID{}, pin.Allocations)
=======
func (c *Cluster) Pin(ctx context.Context, pin api.Pin) error {
	_, span := trace.StartSpan(ctx, "cluster/Pin")
	defer span.End()
	ctx = trace.NewContext(c.ctx, span)
	_, err := c.pin(ctx, pin, []peer.ID{}, pin.Allocations)
>>>>>>> 5a7ee1d3
	return err
}

// sets the default replication factor in a pin when it's set to 0
func (c *Cluster) setupReplicationFactor(pin *api.Pin) error {
	rplMin := pin.ReplicationFactorMin
	rplMax := pin.ReplicationFactorMax
	if rplMin == 0 {
		rplMin = c.config.ReplicationFactorMin
		pin.ReplicationFactorMin = rplMin
	}
	if rplMax == 0 {
		rplMax = c.config.ReplicationFactorMax
		pin.ReplicationFactorMax = rplMax
	}

	return isReplicationFactorValid(rplMin, rplMax)
}

// basic checks on the pin type to check it's well-formed.
func checkPinType(pin *api.Pin) error {
	switch pin.Type {
	case api.DataType:
		if pin.Reference != cid.Undef {
			return errors.New("data pins should not reference other pins")
		}
	case api.ShardType:
		if pin.MaxDepth != 1 {
			return errors.New("must pin shards go depth 1")
		}
		// FIXME: indirect shard pins could have max-depth 2
		// FIXME: repinning a shard type will overwrite replication
		//        factor from previous:
		// if existing.ReplicationFactorMin != rplMin ||
		//	existing.ReplicationFactorMax != rplMax {
		//	return errors.New("shard update with wrong repl factors")
		//}
	case api.ClusterDAGType:
		if pin.MaxDepth != 0 {
			return errors.New("must pin roots directly")
		}
		if pin.Reference == cid.Undef {
			return errors.New("clusterDAG pins should reference a Meta pin")
		}
	case api.MetaType:
		if pin.Allocations != nil && len(pin.Allocations) != 0 {
			return errors.New("meta pin should not specify allocations")
		}
		if pin.Reference == cid.Undef {
			return errors.New("metaPins should reference a ClusterDAG")
		}

	default:
		return errors.New("unrecognized pin type")
	}
	return nil
}

// setupPin ensures that the Pin object is fit for pinning. We check
// and set the replication factors and ensure that the pinType matches the
// metadata consistently.
func (c *Cluster) setupPin(ctx context.Context, pin *api.Pin) error {
	ctx, span := trace.StartSpan(ctx, "cluster/setupPin")
	defer span.End()

	err := c.setupReplicationFactor(pin)
	if err != nil {
		return err
	}

	existing, err := c.PinGet(ctx, pin.Cid)
	if err == nil && existing.Type != pin.Type { // it exists
		return errors.New("cannot repin CID with different tracking method, clear state with pin rm to proceed")
	}
	return checkPinType(pin)
}

// pin performs the actual pinning and supports a blacklist to be
// able to evacuate a node and returns whether the pin was submitted
// to the consensus layer or skipped (due to error or to the fact
// that it was already valid).
<<<<<<< HEAD
func (c *Cluster) pin(pin api.Pin, blacklist []peer.ID, prioritylist []peer.ID) (api.Pin, bool, error) {
=======
func (c *Cluster) pin(ctx context.Context, pin api.Pin, blacklist []peer.ID, prioritylist []peer.ID) (bool, error) {
	ctx, span := trace.StartSpan(ctx, "cluster/pin")
	defer span.End()

>>>>>>> 5a7ee1d3
	if pin.Cid == cid.Undef {
		return pin, false, errors.New("bad pin object")
	}

	// setup pin might produce some side-effects to our pin
	err := c.setupPin(ctx, &pin)
	if err != nil {
		return pin, false, err
	}
	if pin.Type == api.MetaType {
<<<<<<< HEAD
		return pin, true, c.consensus.LogPin(pin)
=======
		return true, c.consensus.LogPin(ctx, pin)
>>>>>>> 5a7ee1d3
	}

	allocs, err := c.allocate(
		ctx,
		pin.Cid,
		pin.ReplicationFactorMin,
		pin.ReplicationFactorMax,
		blacklist,
		prioritylist,
	)
	if err != nil {
		return pin, false, err
	}
	pin.Allocations = allocs

	if curr, _ := c.PinGet(ctx, pin.Cid); curr.Equals(pin) {
		// skip pinning
		logger.Debugf("pinning %s skipped: already correctly allocated", pin.Cid)
		return pin, false, nil
	}

	if len(pin.Allocations) == 0 {
		logger.Infof("IPFS cluster pinning %s everywhere:", pin.Cid)
	} else {
		logger.Infof("IPFS cluster pinning %s on %s:", pin.Cid, pin.Allocations)
	}

<<<<<<< HEAD
	return pin, true, c.consensus.LogPin(pin)
}

func (c *Cluster) unpin(h cid.Cid) (api.Pin, error) {
=======
	return true, c.consensus.LogPin(ctx, pin)
}

// Unpin makes the cluster Unpin a Cid. This implies adding the Cid
// to the IPFS Cluster peers shared-state.
//
// Unpin returns an error if the operation could not be persisted
// to the global state. Unpin does not reflect the success or failure
// of underlying IPFS daemon unpinning operations.
func (c *Cluster) Unpin(ctx context.Context, h cid.Cid) error {
	_, span := trace.StartSpan(ctx, "cluster/Unpin")
	defer span.End()
	ctx = trace.NewContext(c.ctx, span)

>>>>>>> 5a7ee1d3
	logger.Info("IPFS cluster unpinning:", h)
	pin, err := c.PinGet(ctx, h)
	if err != nil {
		return pin, fmt.Errorf("cannot unpin pin uncommitted to state: %s", err)
	}

	switch pin.Type {
	case api.DataType:
<<<<<<< HEAD
		return pin, c.consensus.LogUnpin(pin)
=======
		return c.consensus.LogUnpin(ctx, pin)
>>>>>>> 5a7ee1d3
	case api.ShardType:
		err := "cannot unpin a shard direclty. Unpin content root CID instead."
		return pin, errors.New(err)
	case api.MetaType:
		// Unpin cluster dag and referenced shards
		err := c.unpinClusterDag(pin)
		if err != nil {
			return pin, err
		}
<<<<<<< HEAD
		return pin, c.consensus.LogUnpin(pin)
=======
		return c.consensus.LogUnpin(ctx, pin)
>>>>>>> 5a7ee1d3
	case api.ClusterDAGType:
		err := "cannot unpin a Cluster DAG directly. Unpin content root CID instead."
		return pin, errors.New(err)
	default:
		return pin, errors.New("unrecognized pin type")
	}
}

// Unpin makes the cluster Unpin a Cid. This implies adding the Cid
// to the IPFS Cluster peers shared-state.
//
// Unpin returns an error if the operation could not be persisted
// to the global state. Unpin does not reflect the success or failure
// of underlying IPFS daemon unpinning operations.
func (c *Cluster) Unpin(h cid.Cid) error {
	_, err := c.unpin(h)
	return err
}

// unpinClusterDag unpins the clusterDAG metadata node and the shard metadata
// nodes that it references.  It handles the case where multiple parents
// reference the same metadata node, only unpinning those nodes without
// existing references
func (c *Cluster) unpinClusterDag(metaPin api.Pin) error {
	ctx, span := trace.StartSpan(c.ctx, "cluster/unpinClusterDag")
	defer span.End()

	cids, err := c.cidsFromMetaPin(ctx, metaPin.Cid)
	if err != nil {
		return err
	}

	// TODO: FIXME: potentially unpinning shards which are referenced
	// by other clusterDAGs.
	for _, ci := range cids {
		err = c.consensus.LogUnpin(ctx, api.PinCid(ci))
		if err != nil {
			return err
		}
	}
	return nil
}

// PinPath pins an CID resolved from its IPFS Path. It returns the resolved
// Pin object.
func (c *Cluster) PinPath(path api.PinPath) (api.Pin, error) {
	ci, err := c.ipfs.Resolve(path.Path)
	if err != nil {
		return api.Pin{}, err
	}

	p := api.PinCid(ci)
	p.PinOptions = path.PinOptions
	p, _, err = c.pin(p, []peer.ID{}, p.Allocations)
	return p, err
}

// UnpinPath unpins a CID resolved from its IPFS Path. If returns the
// previously pinned Pin object.
func (c *Cluster) UnpinPath(path string) (api.Pin, error) {
	ci, err := c.ipfs.Resolve(path)
	if err != nil {
		return api.Pin{}, err
	}

	return c.unpin(ci)
}

// AddFile adds a file to the ipfs daemons of the cluster.  The ipfs importer
// pipeline is used to DAGify the file.  Depending on input parameters this
// DAG can be added locally to the calling cluster peer's ipfs repo, or
// sharded across the entire cluster.
func (c *Cluster) AddFile(reader *multipart.Reader, params *api.AddParams) (cid.Cid, error) {
	// TODO: add context param and tracing
	var dags adder.ClusterDAGService
	if params.Shard {
		dags = sharding.New(c.rpcClient, params.PinOptions, nil)
	} else {
		dags = local.New(c.rpcClient, params.PinOptions)
	}
	add := adder.New(dags, params, nil)
	return add.FromMultipart(c.ctx, reader)
}

// Version returns the current IPFS Cluster version.
func (c *Cluster) Version() string {
	return version.Version.String()
}

// Peers returns the IDs of the members of this Cluster.
func (c *Cluster) Peers(ctx context.Context) []api.ID {
	_, span := trace.StartSpan(ctx, "cluster/Peers")
	defer span.End()
	ctx = trace.NewContext(c.ctx, span)

	members, err := c.consensus.Peers(ctx)
	if err != nil {
		logger.Error(err)
		logger.Error("an empty list of peers will be returned")
		return []api.ID{}
	}
	lenMembers := len(members)

	peersSerial := make([]api.IDSerial, lenMembers, lenMembers)
	peers := make([]api.ID, lenMembers, lenMembers)

	ctxs, cancels := rpcutil.CtxsWithCancel(ctx, lenMembers)
	defer rpcutil.MultiCancel(cancels)

	errs := c.rpcClient.MultiCall(
		ctxs,
		members,
		"Cluster",
		"ID",
		struct{}{},
		rpcutil.CopyIDSerialsToIfaces(peersSerial),
	)

	for i, err := range errs {
		if err != nil {
			peersSerial[i].ID = peer.IDB58Encode(members[i])
			peersSerial[i].Error = err.Error()
		}
	}

	for i, ps := range peersSerial {
		peers[i] = ps.ToID()
	}
	return peers
}

func (c *Cluster) globalPinInfoCid(ctx context.Context, method string, h cid.Cid) (api.GlobalPinInfo, error) {
	ctx, span := trace.StartSpan(ctx, "cluster/globalPinInfoCid")
	defer span.End()

	pin := api.GlobalPinInfo{
		Cid:     h,
		PeerMap: make(map[peer.ID]api.PinInfo),
	}

	members, err := c.consensus.Peers(ctx)
	if err != nil {
		logger.Error(err)
		return api.GlobalPinInfo{}, err
	}
	lenMembers := len(members)

	replies := make([]api.PinInfoSerial, lenMembers, lenMembers)
	arg := api.Pin{
		Cid: h,
	}

	ctxs, cancels := rpcutil.CtxsWithCancel(ctx, lenMembers)
	defer rpcutil.MultiCancel(cancels)

	errs := c.rpcClient.MultiCall(
		ctxs,
		members,
		"Cluster",
		method,
		arg.ToSerial(),
		rpcutil.CopyPinInfoSerialToIfaces(replies),
	)

	for i, rserial := range replies {
		e := errs[i]

		// Potentially rserial is empty. But ToPinInfo ignores all
		// errors from underlying libraries. In that case .Status
		// will be TrackerStatusUndefined (0)
		r := rserial.ToPinInfo()

		// No error. Parse and continue
		if e == nil {
			pin.PeerMap[members[i]] = r
			continue
		}

		// Deal with error cases (err != nil): wrap errors in PinInfo

		// In this case, we had no answer at all. The contacted peer
		// must be offline or unreachable.
		if r.Status == api.TrackerStatusUndefined {
			logger.Errorf("%s: error in broadcast response from %s: %s ", c.id, members[i], e)
			pin.PeerMap[members[i]] = api.PinInfo{
				Cid:      h,
				Peer:     members[i],
				PeerName: members[i].String(),
				Status:   api.TrackerStatusClusterError,
				TS:       time.Now(),
				Error:    e.Error(),
			}
		} else { // there was an rpc error, but got a valid response :S
			r.Error = e.Error()
			pin.PeerMap[members[i]] = r
			// unlikely to come down this path
		}
	}

	return pin, nil
}

func (c *Cluster) globalPinInfoSlice(ctx context.Context, method string) ([]api.GlobalPinInfo, error) {
	ctx, span := trace.StartSpan(ctx, "cluster/globalPinInfoSlice")
	defer span.End()

	infos := make([]api.GlobalPinInfo, 0)
	fullMap := make(map[string]api.GlobalPinInfo)

	members, err := c.consensus.Peers(ctx)
	if err != nil {
		logger.Error(err)
		return []api.GlobalPinInfo{}, err
	}
	lenMembers := len(members)

	replies := make([][]api.PinInfoSerial, lenMembers, lenMembers)

	ctxs, cancels := rpcutil.CtxsWithCancel(ctx, lenMembers)
	defer rpcutil.MultiCancel(cancels)

	errs := c.rpcClient.MultiCall(
		ctxs,
		members,
		"Cluster",
		method,
		struct{}{},
		rpcutil.CopyPinInfoSerialSliceToIfaces(replies),
	)

	mergePins := func(pins []api.PinInfoSerial) {
		for _, pserial := range pins {
			p := pserial.ToPinInfo()
			item, ok := fullMap[pserial.Cid]
			if !ok {
				fullMap[pserial.Cid] = api.GlobalPinInfo{
					Cid: p.Cid,
					PeerMap: map[peer.ID]api.PinInfo{
						p.Peer: p,
					},
				}
			} else {
				item.PeerMap[p.Peer] = p
			}
		}
	}

	erroredPeers := make(map[peer.ID]string)
	for i, r := range replies {
		if e := errs[i]; e != nil { // This error must come from not being able to contact that cluster member
			logger.Errorf("%s: error in broadcast response from %s: %s ", c.id, members[i], e)
			erroredPeers[members[i]] = e.Error()
		} else {
			mergePins(r)
		}
	}

	// Merge any errors
	for p, msg := range erroredPeers {
		for cidStr := range fullMap {
			c, _ := cid.Decode(cidStr)
			fullMap[cidStr].PeerMap[p] = api.PinInfo{
				Cid:    c,
				Peer:   p,
				Status: api.TrackerStatusClusterError,
				TS:     time.Now(),
				Error:  msg,
			}
		}
	}

	for _, v := range fullMap {
		infos = append(infos, v)
	}

	return infos, nil
}

func (c *Cluster) getIDForPeer(ctx context.Context, pid peer.ID) (api.ID, error) {
	ctx, span := trace.StartSpan(ctx, "cluster/getIDForPeer")
	defer span.End()

	idSerial := api.ID{ID: pid}.ToSerial()
	err := c.rpcClient.CallContext(
		ctx,
		pid,
		"Cluster",
		"ID",
		struct{}{},
		&idSerial,
	)
	id := idSerial.ToID()
	if err != nil {
		logger.Error(err)
		id.Error = err.Error()
	}
	return id, err
}

// cidsFromMetaPin expands a meta-pin and returns a list of Cids that
// Cluster handles for it: the ShardPins, the ClusterDAG and the MetaPin, in
// that order (the MetaPin is the last element).
// It returns a slice with only the given Cid if it's not a known Cid or not a
// MetaPin.
func (c *Cluster) cidsFromMetaPin(ctx context.Context, h cid.Cid) ([]cid.Cid, error) {
	ctx, span := trace.StartSpan(ctx, "cluster/cidsFromMetaPin")
	defer span.End()

	cState, err := c.consensus.State(ctx)
	if err != nil {
		return nil, err
	}

	list := []cid.Cid{h}

	pin, ok := cState.Get(ctx, h)
	if !ok {
		return list, nil
	}

	if pin.Type != api.MetaType {
		return list, nil
	}

	list = append([]cid.Cid{pin.Reference}, list...)
	clusterDagPin, err := c.PinGet(ctx, pin.Reference)
	if err != nil {
		return list, fmt.Errorf("could not get clusterDAG pin from state. Malformed pin?: %s", err)
	}

	clusterDagBlock, err := c.ipfs.BlockGet(ctx, clusterDagPin.Cid)
	if err != nil {
		return list, fmt.Errorf("error reading clusterDAG block from ipfs: %s", err)
	}

	clusterDagNode, err := sharding.CborDataToNode(clusterDagBlock, "cbor")
	if err != nil {
		return list, fmt.Errorf("error parsing clusterDAG block: %s", err)
	}
	for _, l := range clusterDagNode.Links() {
		list = append([]cid.Cid{l.Cid}, list...)
	}

	return list, nil
}

// diffPeers returns the peerIDs added and removed from peers2 in relation to
// peers1
func diffPeers(peers1, peers2 []peer.ID) (added, removed []peer.ID) {
	m1 := make(map[peer.ID]struct{})
	m2 := make(map[peer.ID]struct{})
	added = make([]peer.ID, 0)
	removed = make([]peer.ID, 0)
	if peers1 == nil && peers2 == nil {
		return
	}
	if peers1 == nil {
		added = peers2
		return
	}
	if peers2 == nil {
		removed = peers1
		return
	}

	for _, p := range peers1 {
		m1[p] = struct{}{}
	}
	for _, p := range peers2 {
		m2[p] = struct{}{}
	}
	for k := range m1 {
		_, ok := m2[k]
		if !ok {
			removed = append(removed, k)
		}
	}
	for k := range m2 {
		_, ok := m1[k]
		if !ok {
			added = append(added, k)
		}
	}
	return
}<|MERGE_RESOLUTION|>--- conflicted
+++ resolved
@@ -381,11 +381,7 @@
 	list := cState.List(ctx)
 	for _, pin := range list {
 		if containsPeer(pin.Allocations, p) {
-<<<<<<< HEAD
-			_, ok, err := c.pin(pin, []peer.ID{p}, []peer.ID{}) // pin blacklisting this peer
-=======
-			ok, err := c.pin(ctx, pin, []peer.ID{p}, []peer.ID{}) // pin blacklisting this peer
->>>>>>> 5a7ee1d3
+			_, ok, err := c.pin(ctx, pin, []peer.ID{p}, []peer.ID{}) // pin blacklisting this peer
 			if ok && err == nil {
 				logger.Infof("repinned %s out of %s", pin.Cid, p.Pretty())
 			}
@@ -1033,16 +1029,11 @@
 // this set then the remaining peers are allocated in order from the rest of
 // the cluster.  Priority allocations are best effort.  If any priority peers
 // are unavailable then Pin will simply allocate from the rest of the cluster.
-<<<<<<< HEAD
-func (c *Cluster) Pin(pin api.Pin) error {
-	_, _, err := c.pin(pin, []peer.ID{}, pin.Allocations)
-=======
 func (c *Cluster) Pin(ctx context.Context, pin api.Pin) error {
 	_, span := trace.StartSpan(ctx, "cluster/Pin")
 	defer span.End()
 	ctx = trace.NewContext(c.ctx, span)
-	_, err := c.pin(ctx, pin, []peer.ID{}, pin.Allocations)
->>>>>>> 5a7ee1d3
+	_, _, err := c.pin(ctx, pin, []peer.ID{}, pin.Allocations)
 	return err
 }
 
@@ -1124,14 +1115,10 @@
 // able to evacuate a node and returns whether the pin was submitted
 // to the consensus layer or skipped (due to error or to the fact
 // that it was already valid).
-<<<<<<< HEAD
-func (c *Cluster) pin(pin api.Pin, blacklist []peer.ID, prioritylist []peer.ID) (api.Pin, bool, error) {
-=======
-func (c *Cluster) pin(ctx context.Context, pin api.Pin, blacklist []peer.ID, prioritylist []peer.ID) (bool, error) {
+func (c *Cluster) pin(ctx context.Context, pin api.Pin, blacklist []peer.ID, prioritylist []peer.ID) (api.Pin, bool, error) {
 	ctx, span := trace.StartSpan(ctx, "cluster/pin")
 	defer span.End()
 
->>>>>>> 5a7ee1d3
 	if pin.Cid == cid.Undef {
 		return pin, false, errors.New("bad pin object")
 	}
@@ -1142,11 +1129,7 @@
 		return pin, false, err
 	}
 	if pin.Type == api.MetaType {
-<<<<<<< HEAD
-		return pin, true, c.consensus.LogPin(pin)
-=======
-		return true, c.consensus.LogPin(ctx, pin)
->>>>>>> 5a7ee1d3
+		return pin, true, c.consensus.LogPin(ctx, pin)
 	}
 
 	allocs, err := c.allocate(
@@ -1174,13 +1157,39 @@
 		logger.Infof("IPFS cluster pinning %s on %s:", pin.Cid, pin.Allocations)
 	}
 
-<<<<<<< HEAD
-	return pin, true, c.consensus.LogPin(pin)
-}
-
-func (c *Cluster) unpin(h cid.Cid) (api.Pin, error) {
-=======
-	return true, c.consensus.LogPin(ctx, pin)
+	return pin, true, c.consensus.LogPin(ctx, pin)
+}
+
+func (c *Cluster) unpin(ctx context.Context, h cid.Cid) (api.Pin, error) {
+	_, span := trace.StartSpan(ctx, "cluster/unpin")
+	defer span.End()
+	ctx = trace.NewContext(c.ctx, span)
+
+	logger.Info("IPFS cluster unpinning:", h)
+	pin, err := c.PinGet(ctx, h)
+	if err != nil {
+		return pin, fmt.Errorf("cannot unpin pin uncommitted to state: %s", err)
+	}
+
+	switch pin.Type {
+	case api.DataType:
+		return pin, c.consensus.LogUnpin(ctx, pin)
+	case api.ShardType:
+		err := "cannot unpin a shard direclty. Unpin content root CID instead."
+		return pin, errors.New(err)
+	case api.MetaType:
+		// Unpin cluster dag and referenced shards
+		err := c.unpinClusterDag(pin)
+		if err != nil {
+			return pin, err
+		}
+		return pin, c.consensus.LogUnpin(ctx, pin)
+	case api.ClusterDAGType:
+		err := "cannot unpin a Cluster DAG directly. Unpin content root CID instead."
+		return pin, errors.New(err)
+	default:
+		return pin, errors.New("unrecognized pin type")
+	}
 }
 
 // Unpin makes the cluster Unpin a Cid. This implies adding the Cid
@@ -1193,51 +1202,7 @@
 	_, span := trace.StartSpan(ctx, "cluster/Unpin")
 	defer span.End()
 	ctx = trace.NewContext(c.ctx, span)
-
->>>>>>> 5a7ee1d3
-	logger.Info("IPFS cluster unpinning:", h)
-	pin, err := c.PinGet(ctx, h)
-	if err != nil {
-		return pin, fmt.Errorf("cannot unpin pin uncommitted to state: %s", err)
-	}
-
-	switch pin.Type {
-	case api.DataType:
-<<<<<<< HEAD
-		return pin, c.consensus.LogUnpin(pin)
-=======
-		return c.consensus.LogUnpin(ctx, pin)
->>>>>>> 5a7ee1d3
-	case api.ShardType:
-		err := "cannot unpin a shard direclty. Unpin content root CID instead."
-		return pin, errors.New(err)
-	case api.MetaType:
-		// Unpin cluster dag and referenced shards
-		err := c.unpinClusterDag(pin)
-		if err != nil {
-			return pin, err
-		}
-<<<<<<< HEAD
-		return pin, c.consensus.LogUnpin(pin)
-=======
-		return c.consensus.LogUnpin(ctx, pin)
->>>>>>> 5a7ee1d3
-	case api.ClusterDAGType:
-		err := "cannot unpin a Cluster DAG directly. Unpin content root CID instead."
-		return pin, errors.New(err)
-	default:
-		return pin, errors.New("unrecognized pin type")
-	}
-}
-
-// Unpin makes the cluster Unpin a Cid. This implies adding the Cid
-// to the IPFS Cluster peers shared-state.
-//
-// Unpin returns an error if the operation could not be persisted
-// to the global state. Unpin does not reflect the success or failure
-// of underlying IPFS daemon unpinning operations.
-func (c *Cluster) Unpin(h cid.Cid) error {
-	_, err := c.unpin(h)
+	_, err := c.unpin(ctx, h)
 	return err
 }
 
@@ -1267,27 +1232,27 @@
 
 // PinPath pins an CID resolved from its IPFS Path. It returns the resolved
 // Pin object.
-func (c *Cluster) PinPath(path api.PinPath) (api.Pin, error) {
-	ci, err := c.ipfs.Resolve(path.Path)
+func (c *Cluster) PinPath(ctx context.Context, path api.PinPath) (api.Pin, error) {
+	ci, err := c.ipfs.Resolve(ctx, path.Path)
 	if err != nil {
 		return api.Pin{}, err
 	}
 
 	p := api.PinCid(ci)
 	p.PinOptions = path.PinOptions
-	p, _, err = c.pin(p, []peer.ID{}, p.Allocations)
+	p, _, err = c.pin(ctx, p, []peer.ID{}, p.Allocations)
 	return p, err
 }
 
 // UnpinPath unpins a CID resolved from its IPFS Path. If returns the
 // previously pinned Pin object.
-func (c *Cluster) UnpinPath(path string) (api.Pin, error) {
-	ci, err := c.ipfs.Resolve(path)
+func (c *Cluster) UnpinPath(ctx context.Context, path string) (api.Pin, error) {
+	ci, err := c.ipfs.Resolve(ctx, path)
 	if err != nil {
 		return api.Pin{}, err
 	}
 
-	return c.unpin(ci)
+	return c.unpin(ctx, ci)
 }
 
 // AddFile adds a file to the ipfs daemons of the cluster.  The ipfs importer
