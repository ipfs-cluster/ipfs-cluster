--- conflicted
+++ resolved
@@ -1752,24 +1752,17 @@
 func (c *Cluster) setTrackerStatus(gpin *api.GlobalPinInfo, h cid.Cid, peers []peer.ID, status api.TrackerStatus, pin api.Pin, t time.Time) {
 	for _, p := range peers {
 		pv := pingValueFromMetric(c.monitor.LatestForPeer(c.ctx, pingMetricName, p))
-<<<<<<< HEAD
 		peerName := pv.Peername
 		if peerName == "" {
 			peerName = p.String()
 		}
-		gpin.Add(&api.PinInfo{
+		gpin.Add(api.PinInfo{
 			Cid:         h,
 			Name:        pin.Name,
 			Allocations: pin.Allocations,
 			Origins:     pin.Origins,
 			Metadata:    pin.Metadata,
 			Peer:        p,
-=======
-		gpin.Add(api.PinInfo{
-			Cid:  h,
-			Name: name,
-			Peer: p,
->>>>>>> e1ff8989
 			PinInfoShort: api.PinInfoShort{
 				PeerName: pv.Peername,
 				IPFS:     pv.IPFSID,
@@ -1890,24 +1883,17 @@
 		logger.Errorf("%s: error in broadcast response from %s: %s ", c.id, dests[i], e)
 
 		pv := pingValueFromMetric(c.monitor.LatestForPeer(ctx, pingMetricName, dests[i]))
-<<<<<<< HEAD
 		peerName := pv.Peername
 		if peerName == "" {
 			peerName = dests[i].String()
 		}
-		gpin.Add(&api.PinInfo{
+		gpin.Add(api.PinInfo{
 			Cid:         h,
 			Name:        pin.Name,
 			Peer:        dests[i],
 			Allocations: pin.Allocations,
 			Origins:     pin.Origins,
 			Metadata:    pin.Metadata,
-=======
-		gpin.Add(api.PinInfo{
-			Cid:  h,
-			Name: pin.Name,
-			Peer: dests[i],
->>>>>>> e1ff8989
 			PinInfoShort: api.PinInfoShort{
 				PeerName: pv.Peername,
 				IPFS:     pv.IPFSID,
