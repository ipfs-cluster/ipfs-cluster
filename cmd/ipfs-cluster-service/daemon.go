package main

import (
	"context"
	"strings"
	"time"

	ipfscluster "github.com/ipfs/ipfs-cluster"
	"github.com/ipfs/ipfs-cluster/allocator/descendalloc"
	"github.com/ipfs/ipfs-cluster/api/ipfsproxy"
	"github.com/ipfs/ipfs-cluster/api/rest"
	"github.com/ipfs/ipfs-cluster/cmdutils"
	"github.com/ipfs/ipfs-cluster/config"
	"github.com/ipfs/ipfs-cluster/consensus/crdt"
	"github.com/ipfs/ipfs-cluster/consensus/raft"
	"github.com/ipfs/ipfs-cluster/informer/disk"
	"github.com/ipfs/ipfs-cluster/ipfsconn/ipfshttp"
	"github.com/ipfs/ipfs-cluster/monitor/pubsubmon"
	"github.com/ipfs/ipfs-cluster/observations"
	"github.com/ipfs/ipfs-cluster/pintracker/stateless"
	"github.com/ipfs/ipfs-cluster/state"
	"go.opencensus.io/tag"

	ds "github.com/ipfs/go-datastore"
	host "github.com/libp2p/go-libp2p-core/host"
	peer "github.com/libp2p/go-libp2p-core/peer"
	dht "github.com/libp2p/go-libp2p-kad-dht"
	pubsub "github.com/libp2p/go-libp2p-pubsub"

	ma "github.com/multiformats/go-multiaddr"

	errors "github.com/pkg/errors"
	cli "github.com/urfave/cli"
)

func parseBootstraps(flagVal []string) (bootstraps []ma.Multiaddr) {
	for _, a := range flagVal {
		bAddr, err := ma.NewMultiaddr(strings.TrimSpace(a))
		checkErr("error parsing bootstrap multiaddress (%s)", err, a)
		bootstraps = append(bootstraps, bAddr)
	}
	return
}

// Runs the cluster peer
func daemon(c *cli.Context) error {
	logger.Info("Initializing. For verbose output run with \"-l debug\". Please wait...")

	ctx, cancel := context.WithCancel(context.Background())
	var bootstraps []ma.Multiaddr
	if bootStr := c.String("bootstrap"); bootStr != "" {
		bootstraps = parseBootstraps(strings.Split(bootStr, ","))
	}

	// Execution lock
	locker.lock()
	defer locker.tryUnlock()

	// Load all the configurations and identity
	cfgHelper, err := cmdutils.NewLoadedConfigHelper(configPath, identityPath)
	checkErr("loading configurations", err)
	defer cfgHelper.Manager().Shutdown()

	cfgs := cfgHelper.Configs()

	if c.Bool("stats") {
		cfgs.Metrics.EnableStats = true
	}
	cfgHelper.SetupTracing(c.Bool("tracing"))

	// Setup bootstrapping
	raftStaging := false
	switch cfgHelper.GetConsensus() {
	case cfgs.Raft.ConfigKey():
		if len(bootstraps) > 0 {
			// Cleanup state if bootstrapping
			raft.CleanupRaft(cfgs.Raft)
			raftStaging = true
		}
	case cfgs.Crdt.ConfigKey():
		if !c.Bool("no-trust") {
			crdtCfg := cfgs.Crdt
			crdtCfg.TrustedPeers = append(crdtCfg.TrustedPeers, ipfscluster.PeersFromMultiaddrs(bootstraps)...)
		}
	}

	if c.Bool("leave") {
		cfgs.Cluster.LeaveOnShutdown = true
	}

	host, pubsub, dht, err := ipfscluster.NewClusterHost(ctx, cfgHelper.Identity(), cfgs.Cluster)
	checkErr("creating libp2p host", err)

	cluster, err := createCluster(ctx, c, cfgHelper, host, pubsub, dht, raftStaging)
	checkErr("starting cluster", err)

	// noop if no bootstraps
	// if bootstrapping fails, consensus will never be ready
	// and timeout. So this can happen in background and we
	// avoid worrying about error handling here (since Cluster
	// will realize).
	go bootstrap(ctx, cluster, bootstraps)

	return cmdutils.HandleSignals(ctx, cancel, cluster, host, dht)
}

// createCluster creates all the necessary things to produce the cluster
// object and returns it along the datastore so the lifecycle can be handled
// (the datastore needs to be Closed after shutting down the Cluster).
func createCluster(
	ctx context.Context,
	c *cli.Context,
	cfgHelper *cmdutils.ConfigHelper,
	host host.Host,
	pubsub *pubsub.PubSub,
	dht *dht.IpfsDHT,
	raftStaging bool,
) (*ipfscluster.Cluster, error) {

	cfgs := cfgHelper.Configs()
	cfgMgr := cfgHelper.Manager()

	ctx, err := tag.New(ctx, tag.Upsert(observations.HostKey, host.ID().Pretty()))
	checkErr("tag context with host id", err)

	var apis []ipfscluster.API
	if cfgMgr.IsLoadedFromJSON(config.API, cfgs.Restapi.ConfigKey()) {
		var api *rest.API
		// Do NOT enable default Libp2p API endpoint on CRDT
		// clusters. Collaborative clusters are likely to share the
		// secret with untrusted peers, thus the API would be open for
		// anyone.
		if cfgHelper.GetConsensus() == cfgs.Raft.ConfigKey() {
			api, err = rest.NewAPIWithHost(ctx, cfgs.Restapi, host)
		} else {
			api, err = rest.NewAPI(ctx, cfgs.Restapi)
		}
		checkErr("creating REST API component", err)
		apis = append(apis, api)

	}

	if cfgMgr.IsLoadedFromJSON(config.API, cfgs.Ipfsproxy.ConfigKey()) {
		proxy, err := ipfsproxy.New(cfgs.Ipfsproxy)
		checkErr("creating IPFS Proxy component", err)

		apis = append(apis, proxy)
	}

	connector, err := ipfshttp.NewConnector(cfgs.Ipfshttp)
	checkErr("creating IPFS Connector component", err)

	informer, err := disk.NewInformer(cfgs.Diskinf)
	checkErr("creating disk informer", err)
	alloc := descendalloc.NewAllocator()

	ipfscluster.ReadyTimeout = cfgs.Raft.WaitForLeaderTimeout + 5*time.Second

	err = observations.SetupMetrics(cfgs.Metrics)
	checkErr("setting up Metrics", err)

	tracer, err := observations.SetupTracing(cfgs.Tracing)
	checkErr("setting up Tracing", err)

	store := setupDatastore(cfgHelper)

	cons, err := setupConsensus(
		cfgHelper,
		host,
		dht,
		pubsub,
		store,
		raftStaging,
	)
	if err != nil {
		store.Close()
		checkErr("setting up Consensus", err)
	}

	var peersF func(context.Context) ([]peer.ID, error)
	if cfgHelper.GetConsensus() == cfgs.Raft.ConfigKey() {
		peersF = cons.Peers
	}

	tracker := stateless.New(cfgs.Statelesstracker, host.ID(), cfgs.Cluster.Peername, func(ctx context.Context) (state.ReadOnly, error) {
		return cons.State(ctx)
	})
	logger.Debug("stateless pintracker loaded")

	mon, err := pubsubmon.New(ctx, cfgs.Pubsubmon, pubsub, peersF)
	if err != nil {
		store.Close()
		checkErr("setting up PeerMonitor", err)
	}

	return ipfscluster.NewCluster(
		ctx,
		host,
		dht,
		cfgs.Cluster,
		store,
		cons,
		apis,
		connector,
		tracker,
		mon,
		alloc,
		[]ipfscluster.Informer{informer},
		tracer,
	)
}

// bootstrap will bootstrap this peer to one of the bootstrap addresses
// if there are any.
func bootstrap(ctx context.Context, cluster *ipfscluster.Cluster, bootstraps []ma.Multiaddr) {
	for _, bstrap := range bootstraps {
		logger.Infof("Bootstrapping to %s", bstrap)
		err := cluster.Join(ctx, bstrap)
		if err != nil {
			logger.Errorf("bootstrap to %s failed: %s", bstrap, err)
		}
	}
}

<<<<<<< HEAD
func handleSignals(
	ctx context.Context,
	cancel context.CancelFunc,
	cluster *ipfscluster.Cluster,
	host host.Host,
	dht *dht.IpfsDHT,
) error {
	signalChan := make(chan os.Signal, 20)
	signal.Notify(
		signalChan,
		syscall.SIGINT,
		syscall.SIGTERM,
		syscall.SIGHUP,
	)

	var ctrlcCount int
	for {
		select {
		case <-signalChan:
			ctrlcCount++
			handleCtrlC(ctx, cluster, ctrlcCount)
		case <-cluster.Done():
			cancel()
			dht.Close()
			host.Close()
			return nil
		}
	}
}

func handleCtrlC(ctx context.Context, cluster *ipfscluster.Cluster, ctrlcCount int) {
	switch ctrlcCount {
	case 1:
		go func() {
			err := cluster.Shutdown(ctx)
			checkErr("shutting down cluster", err)
		}()
	case 2:
		out(`


!!!!!!!!!!!!!!!!!!!!!!!!!!!!!!!!!!!!!!!!!!!!!!!!!!!!!!!!!!!!!!!!!!!!!!!!!
Shutdown is taking too long! Press Ctrl-c again to manually kill cluster.
Note that this may corrupt the local cluster state.
!!!!!!!!!!!!!!!!!!!!!!!!!!!!!!!!!!!!!!!!!!!!!!!!!!!!!!!!!!!!!!!!!!!!!!!!!


`)
	case 3:
		out("exiting cluster NOW")
		locker.tryUnlock()
		os.Exit(-1)
=======
func setupPinTracker(
	name string,
	h host.Host,
	mapCfg *maptracker.Config,
	statelessCfg *stateless.Config,
	peerName string,
) ipfscluster.PinTracker {
	switch name {
	case "map":
		ptrk := maptracker.NewMapPinTracker(mapCfg, h.ID(), peerName)
		logger.Debug("map pintracker loaded")
		return ptrk
	case "stateless":
		ptrk := stateless.New(statelessCfg, h.ID(), peerName)
		logger.Debug("stateless pintracker loaded")
		return ptrk
	default:
		err := errors.New("unknown pintracker type")
		checkErr("", err)
		return nil
>>>>>>> ce3c5018
	}
}

func setupDatastore(cfgHelper *cmdutils.ConfigHelper) ds.Datastore {
	stmgr, err := cmdutils.NewStateManager(cfgHelper.GetConsensus(), cfgHelper.Identity(), cfgHelper.Configs())
	checkErr("creating state manager", err)
	store, err := stmgr.GetStore()
	checkErr("creating datastore", err)
	return store
}

func setupConsensus(
	cfgHelper *cmdutils.ConfigHelper,
	h host.Host,
	dht *dht.IpfsDHT,
	pubsub *pubsub.PubSub,
	store ds.Datastore,
	raftStaging bool,
) (ipfscluster.Consensus, error) {

	cfgs := cfgHelper.Configs()
	switch cfgHelper.GetConsensus() {
	case cfgs.Raft.ConfigKey():
		rft, err := raft.NewConsensus(
			h,
			cfgHelper.Configs().Raft,
			store,
			raftStaging,
		)
		if err != nil {
			return nil, errors.Wrap(err, "creating Raft component")
		}
		return rft, nil
	case cfgs.Crdt.ConfigKey():
		convrdt, err := crdt.New(
			h,
			dht,
			pubsub,
			cfgHelper.Configs().Crdt,
			store,
		)
		if err != nil {
			return nil, errors.Wrap(err, "creating CRDT component")
		}
		return convrdt, nil
	default:
		return nil, errors.New("unknown consensus component")
	}
}<|MERGE_RESOLUTION|>--- conflicted
+++ resolved
@@ -222,84 +222,6 @@
 	}
 }
 
-<<<<<<< HEAD
-func handleSignals(
-	ctx context.Context,
-	cancel context.CancelFunc,
-	cluster *ipfscluster.Cluster,
-	host host.Host,
-	dht *dht.IpfsDHT,
-) error {
-	signalChan := make(chan os.Signal, 20)
-	signal.Notify(
-		signalChan,
-		syscall.SIGINT,
-		syscall.SIGTERM,
-		syscall.SIGHUP,
-	)
-
-	var ctrlcCount int
-	for {
-		select {
-		case <-signalChan:
-			ctrlcCount++
-			handleCtrlC(ctx, cluster, ctrlcCount)
-		case <-cluster.Done():
-			cancel()
-			dht.Close()
-			host.Close()
-			return nil
-		}
-	}
-}
-
-func handleCtrlC(ctx context.Context, cluster *ipfscluster.Cluster, ctrlcCount int) {
-	switch ctrlcCount {
-	case 1:
-		go func() {
-			err := cluster.Shutdown(ctx)
-			checkErr("shutting down cluster", err)
-		}()
-	case 2:
-		out(`
-
-
-!!!!!!!!!!!!!!!!!!!!!!!!!!!!!!!!!!!!!!!!!!!!!!!!!!!!!!!!!!!!!!!!!!!!!!!!!
-Shutdown is taking too long! Press Ctrl-c again to manually kill cluster.
-Note that this may corrupt the local cluster state.
-!!!!!!!!!!!!!!!!!!!!!!!!!!!!!!!!!!!!!!!!!!!!!!!!!!!!!!!!!!!!!!!!!!!!!!!!!
-
-
-`)
-	case 3:
-		out("exiting cluster NOW")
-		locker.tryUnlock()
-		os.Exit(-1)
-=======
-func setupPinTracker(
-	name string,
-	h host.Host,
-	mapCfg *maptracker.Config,
-	statelessCfg *stateless.Config,
-	peerName string,
-) ipfscluster.PinTracker {
-	switch name {
-	case "map":
-		ptrk := maptracker.NewMapPinTracker(mapCfg, h.ID(), peerName)
-		logger.Debug("map pintracker loaded")
-		return ptrk
-	case "stateless":
-		ptrk := stateless.New(statelessCfg, h.ID(), peerName)
-		logger.Debug("stateless pintracker loaded")
-		return ptrk
-	default:
-		err := errors.New("unknown pintracker type")
-		checkErr("", err)
-		return nil
->>>>>>> ce3c5018
-	}
-}
-
 func setupDatastore(cfgHelper *cmdutils.ConfigHelper) ds.Datastore {
 	stmgr, err := cmdutils.NewStateManager(cfgHelper.GetConsensus(), cfgHelper.Identity(), cfgHelper.Configs())
 	checkErr("creating state manager", err)
