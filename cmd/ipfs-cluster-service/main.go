// The ipfs-cluster-service application.
package main

import (
	"bufio"
	"fmt"
	"io"
	"os"
	"os/user"
	"path/filepath"

	//	_ "net/http/pprof"

	ipfscluster "github.com/ipfs/ipfs-cluster"
	"github.com/ipfs/ipfs-cluster/state/mapstate"
	"github.com/ipfs/ipfs-cluster/version"

	semver "github.com/blang/semver"
	logging "github.com/ipfs/go-log"
	cli "github.com/urfave/cli"
)

// ProgramName of this application
const programName = `ipfs-cluster-service`

// flag defaults
const (
	defaultAllocation = "disk-freespace"
	defaultMonitor    = "pubsub"
	defaultPinTracker = "map"
	defaultLogLevel   = "info"
)

const (
	stateCleanupPrompt           = "The peer's state will be removed from the load path.  Existing pins may be lost."
	configurationOverwritePrompt = "Configuration(service.json) will be overwritten."
)

// We store a commit id here
var commit string

// Description provides a short summary of the functionality of this tool
var Description = fmt.Sprintf(`
%s runs an IPFS Cluster node.

A node participates in the cluster consensus, follows a distributed log
of pinning and unpinning requests and manages pinning operations to a
configured IPFS daemon.

This node also provides an API for cluster management, an IPFS Proxy API which
forwards requests to IPFS and a number of components for internal communication
using LibP2P. This is a simplified view of the components:

             +------------------+
             | ipfs-cluster-ctl |
             +---------+--------+
                       |
                       | HTTP(s)
ipfs-cluster-service   |                           HTTP
+----------+--------+--v--+----------------------+      +-------------+
| RPC/Raft | Peer 1 | API | IPFS Connector/Proxy +------> IPFS daemon |
+----^-----+--------+-----+----------------------+      +-------------+
     | libp2p
     |
+----v-----+--------+-----+----------------------+      +-------------+
| RPC/Raft | Peer 2 | API | IPFS Connector/Proxy +------> IPFS daemon |
+----^-----+--------+-----+----------------------+      +-------------+
     |
     |
+----v-----+--------+-----+----------------------+      +-------------+
| RPC/Raft | Peer 3 | API | IPFS Connector/Proxy +------> IPFS daemon |
+----------+--------+-----+----------------------+      +-------------+


%s needs a valid configuration to run. This configuration is
independent from IPFS and includes its own LibP2P key-pair. It can be
initialized with "init" and its default location is
 ~/%s/%s.

For feedback, bug reports or any additional information, visit
https://github.com/ipfs/ipfs-cluster.


EXAMPLES

Initial configuration:

$ ipfs-cluster-service init

Launch a cluster:

$ ipfs-cluster-service daemon

Launch a peer and join existing cluster:

$ ipfs-cluster-service daemon --bootstrap /ip4/192.168.1.2/tcp/9096/ipfs/QmPSoSaPXpyunaBwHs1rZBKYSqRV4bLRk32VGYLuvdrypL
`,
	programName,
	programName,
	DefaultPath,
	DefaultConfigFile)

var logger = logging.Logger("service")

// Default location for the configurations and data
var (
	// DefaultPath is initialized to $HOME/.ipfs-cluster
	// and holds all the ipfs-cluster data
	DefaultPath string
	// The name of the configuration file inside DefaultPath
	DefaultConfigFile = "service.json"
)

var (
	configPath string
)

func init() {
	// Set build information.
	if build, err := semver.NewBuildVersion(commit); err == nil {
		version.Version.Build = []string{"git" + build}
	}

	// We try guessing user's home from the HOME variable. This
	// allows HOME hacks for things like Snapcraft builds. HOME
	// should be set in all UNIX by the OS. Alternatively, we fall back to
	// usr.HomeDir (which should work on Windows etc.).
	home := os.Getenv("HOME")
	if home == "" {
		usr, err := user.Current()
		if err != nil {
			panic(fmt.Sprintf("cannot get current user: %s", err))
		}
		home = usr.HomeDir
	}

	DefaultPath = filepath.Join(home, ".ipfs-cluster")
}

func out(m string, a ...interface{}) {
	fmt.Fprintf(os.Stderr, m, a...)
}

func checkErr(doing string, err error, args ...interface{}) {
	if err != nil {
		if len(args) > 0 {
			doing = fmt.Sprintf(doing, args)
		}
		out("error %s: %s\n", doing, err)
		err = locker.tryUnlock()
		if err != nil {
			out("error releasing execution lock: %s\n", err)
		}
		os.Exit(1)
	}
}

func main() {
	// go func() {
	//	log.Println(http.ListenAndServe("localhost:6060", nil))
	// }()

	app := cli.NewApp()
	app.Name = programName
	app.Usage = "IPFS Cluster node"
	app.Description = Description
	//app.Copyright = "© Protocol Labs, Inc."
	app.Version = version.Version.String()
	app.Flags = []cli.Flag{
		cli.StringFlag{
			Name:   "config, c",
			Value:  DefaultPath,
			Usage:  "path to the configuration and data `FOLDER`",
			EnvVar: "IPFS_CLUSTER_PATH",
		},
		cli.BoolFlag{
			Name:  "force, f",
			Usage: "forcefully proceed with some actions. i.e. overwriting configuration",
		},
		cli.BoolFlag{
			Name:  "debug, d",
			Usage: "enable full debug logging (very verbose)",
		},
		cli.StringFlag{
			Name:  "loglevel, l",
			Value: defaultLogLevel,
			Usage: "set the loglevel for cluster components only [critical, error, warning, info, debug]",
		},
	}

	app.Commands = []cli.Command{
		{
			Name:  "init",
			Usage: "create a default configuration and exit",
			Description: fmt.Sprintf(`
This command will initialize a new service.json configuration file
for %s.

By default, %s requires a cluster secret. This secret will be
automatically generated, but can be manually provided with --custom-secret
(in which case it will be prompted), or by setting the CLUSTER_SECRET
environment variable.

The private key for the libp2p node is randomly generated in all cases.

Note that the --force first-level-flag allows to overwrite an existing
configuration.
`, programName, programName),
			ArgsUsage: " ",
			Flags: []cli.Flag{
				cli.BoolFlag{
					Name:  "custom-secret, s",
					Usage: "prompt for the cluster secret",
				},
			},
			Action: func(c *cli.Context) error {
				userSecret, userSecretDefined := userProvidedSecret(c.Bool("custom-secret"))

				cfgMgr, cfgs := makeConfigs()
				defer cfgMgr.Shutdown() // wait for saves

				var alreadyInitialized bool
				if _, err := os.Stat(configPath); !os.IsNotExist(err) {
					alreadyInitialized = true
				}

				if alreadyInitialized {
					// acquire lock for config folder
					err := locker.lock()
					checkErr("acquiring execution lock", err)
					defer locker.tryUnlock()

					if !c.Bool("force") && !yesNoPrompt(fmt.Sprintf("%s\n%s Continue? [y/n]:", stateCleanupPrompt, configurationOverwritePrompt)) {
						return nil
					}

					err = cfgMgr.LoadJSONFromFile(configPath)
					checkErr("reading configuration", err)

					err = cleanupState(cfgs.consensusCfg)
					checkErr("Cleaning up consensus data", err)
				}

				// Generate defaults for all registered components
				err := cfgMgr.Default()
				checkErr("generating default configuration", err)

				// Set user secret
				if userSecretDefined {
					cfgs.clusterCfg.Secret = userSecret
				}

				// Save
				saveConfig(cfgMgr)
				return nil
			},
		},
		{
			Name:  "daemon",
			Usage: "run the IPFS Cluster peer (default)",
			Flags: []cli.Flag{
				cli.BoolFlag{
					Name:  "upgrade, u",
					Usage: "run necessary state migrations before starting cluster service",
				},
				cli.StringSliceFlag{
					Name:  "bootstrap, j",
					Usage: "join a cluster providing an existing peers multiaddress(es)",
				},
				cli.BoolFlag{
					Name:   "leave, x",
					Usage:  "remove peer from cluster on exit. Overrides \"leave_on_shutdown\"",
					Hidden: true,
				},
				cli.StringFlag{
					Name:  "alloc, a",
					Value: defaultAllocation,
					Usage: "allocation strategy to use [disk-freespace,disk-reposize,numpin].",
				},
				cli.StringFlag{
					Name:   "monitor",
					Value:  defaultMonitor,
					Hidden: true,
					Usage:  "peer monitor to use [basic,pubsub].",
				},
				cli.StringFlag{
					Name:   "pintracker",
					Value:  defaultPinTracker,
					Hidden: true,
					Usage:  "pintracker to use [map,stateless].",
				},
			},
			Action: daemon,
		},
		{
			Name:  "state",
			Usage: "Manage ipfs-cluster-state",
			Subcommands: []cli.Command{
				{
					Name:  "version",
					Usage: "display the shared state format version",
					Action: func(c *cli.Context) error {
						fmt.Printf("%d\n", mapstate.Version)
						return nil
					},
				},
				{
					Name:  "upgrade",
					Usage: "upgrade the IPFS Cluster state to the current version",
					Description: `
This command upgrades the internal state of the ipfs-cluster node 
specified in the latest raft snapshot. The state format is migrated from the 
version of the snapshot to the version supported by the current cluster version. 
To successfully run an upgrade of an entire cluster, shut down each peer without
removal, upgrade state using this command, and restart every peer.
`,
					Action: func(c *cli.Context) error {
						err := locker.lock()
						checkErr("acquiring execution lock", err)
						defer locker.tryUnlock()

						err = upgrade()
						checkErr("upgrading state", err)
						return nil
					},
				},
				{
					Name:  "export",
					Usage: "save the IPFS Cluster state to a json file",
					Description: `
This command reads the current cluster state and saves it as json for 
human readability and editing.  Only state formats compatible with this
version of ipfs-cluster-service can be exported.  By default this command
prints the state to stdout.
`,
					Flags: []cli.Flag{
						cli.StringFlag{
							Name:  "file, f",
							Value: "",
							Usage: "sets an output file for exported state",
						},
					},
					Action: func(c *cli.Context) error {
						err := locker.lock()
						checkErr("acquiring execution lock", err)
						defer locker.tryUnlock()

						var w io.WriteCloser
						outputPath := c.String("file")
						if outputPath == "" {
							// Output to stdout
							w = os.Stdout
						} else {
							// Create the export file
							w, err = os.Create(outputPath)
							checkErr("creating output file", err)
						}
						defer w.Close()

						err = export(w)
						checkErr("exporting state", err)
						return nil
					},
				},
				{
					Name:  "import",
					Usage: "load an IPFS Cluster state from an exported state file",
					Description: `
This command reads in an exported state file storing the state as a persistent
snapshot to be loaded as the cluster state when the cluster peer is restarted.
If an argument is provided, cluster will treat it as the path of the file to
import.  If no argument is provided cluster will read json from stdin
`,
					Flags: []cli.Flag{
						cli.BoolFlag{
							Name:  "force, f",
							Usage: "forcefully proceed with replacing the current state with the given one, without prompting",
						},
					},
					Action: func(c *cli.Context) error {
						err := locker.lock()
						checkErr("acquiring execution lock", err)
						defer locker.tryUnlock()

						if !c.Bool("force") {
							if !yesNoPrompt("The peer's state will be replaced.  Run with -h for details.  Continue? [y/n]:") {
								return nil
							}
						}

						// Get the importing file path
						importFile := c.Args().First()
						var r io.ReadCloser
						if importFile == "" {
							r = os.Stdin
							logger.Info("Reading from stdin, Ctrl-D to finish")
						} else {
							r, err = os.Open(importFile)
							checkErr("reading import file", err)
						}
						defer r.Close()
						err = stateImport(r)
						checkErr("importing state", err)
						logger.Info("the given state has been correctly imported to this peer.  Make sure all peers have consistent states")
						return nil
					},
				},
				{
					Name:  "cleanup",
					Usage: "cleanup persistent consensus state so cluster can start afresh",
					Description: `
This command removes the persistent state that is loaded on startup to determine this peer's view of the
cluster state.  While it removes the existing state from the load path, one invocation does not permanently remove
this state from disk.  This command renames cluster's data folder to <data-folder-name>.old.0, and rotates other
deprecated data folders to <data-folder-name>.old.<n+1>, etc for some rotation factor before permanatly deleting 
the mth data folder (m currently defaults to 5)
`,
					Flags: []cli.Flag{
						cli.BoolFlag{
							Name:  "force, f",
							Usage: "forcefully proceed with rotating peer state without prompting",
						},
					},
					Action: func(c *cli.Context) error {
						err := locker.lock()
						checkErr("acquiring execution lock", err)
						defer locker.tryUnlock()

						if !c.Bool("force") {
							if !yesNoPrompt(fmt.Sprintf("%s Continue? [y/n]:", stateCleanupPrompt)) {
								return nil
							}
						}

						cfgMgr, cfgs := makeConfigs()
						err = cfgMgr.LoadJSONFromFile(configPath)
						checkErr("reading configuration", err)

						err = cleanupState(cfgs.consensusCfg)
						checkErr("Cleaning up consensus data", err)
						return nil
					},
				},
			},
		},
		{
			Name:  "version",
			Usage: "Print the ipfs-cluster version",
			Action: func(c *cli.Context) error {
<<<<<<< HEAD
				fmt.Printf("hive.cluster-%s\n", ipfscluster.Version)
=======
				fmt.Printf("%s\n", version.Version)
>>>>>>> 17599dac
				return nil
			},
		},
	}

	app.Before = func(c *cli.Context) error {
		absPath, err := filepath.Abs(c.String("config"))
		if err != nil {
			return err
		}

		configPath = filepath.Join(absPath, DefaultConfigFile)

		setupLogLevel(c.String("loglevel"))
		if c.Bool("debug") {
			setupDebug()
		}

		locker = &lock{path: absPath}

		return nil
	}

	app.Action = run

	app.Run(os.Args)
}

// run daemon() by default, or error.
func run(c *cli.Context) error {
	cli.ShowAppHelp(c)
	os.Exit(1)
	return nil
}

func setupLogLevel(lvl string) {
	for f := range ipfscluster.LoggingFacilities {
		ipfscluster.SetFacilityLogLevel(f, lvl)
	}
	ipfscluster.SetFacilityLogLevel("service", lvl)
}

func setupDebug() {
	ipfscluster.SetFacilityLogLevel("*", "DEBUG")
}

func userProvidedSecret(enterSecret bool) ([]byte, bool) {
	var secret string
	if enterSecret {
		secret = promptUser("Enter cluster secret (32-byte hex string): ")
	} else if envSecret, envSecretDefined := os.LookupEnv("CLUSTER_SECRET"); envSecretDefined {
		secret = envSecret
	} else {
		return nil, false
	}

	decodedSecret, err := ipfscluster.DecodeClusterSecret(secret)
	checkErr("parsing user-provided secret", err)
	return decodedSecret, true
}

func promptUser(msg string) string {
	scanner := bufio.NewScanner(os.Stdin)
	fmt.Print(msg)
	scanner.Scan()
	return scanner.Text()
}

// Lifted from go-ipfs/cmd/ipfs/daemon.go
func yesNoPrompt(prompt string) bool {
	var s string
	for i := 0; i < 3; i++ {
		fmt.Printf("%s ", prompt)
		fmt.Scanf("%s", &s)
		switch s {
		case "y", "Y":
			return true
		case "n", "N":
			return false
		case "":
			return false
		}
		fmt.Println("Please press either 'y' or 'n'")
	}
	return false
}<|MERGE_RESOLUTION|>--- conflicted
+++ resolved
@@ -308,9 +308,9 @@
 					Name:  "upgrade",
 					Usage: "upgrade the IPFS Cluster state to the current version",
 					Description: `
-This command upgrades the internal state of the ipfs-cluster node 
-specified in the latest raft snapshot. The state format is migrated from the 
-version of the snapshot to the version supported by the current cluster version. 
+This command upgrades the internal state of the ipfs-cluster node
+specified in the latest raft snapshot. The state format is migrated from the
+version of the snapshot to the version supported by the current cluster version.
 To successfully run an upgrade of an entire cluster, shut down each peer without
 removal, upgrade state using this command, and restart every peer.
 `,
@@ -328,7 +328,7 @@
 					Name:  "export",
 					Usage: "save the IPFS Cluster state to a json file",
 					Description: `
-This command reads the current cluster state and saves it as json for 
+This command reads the current cluster state and saves it as json for
 human readability and editing.  Only state formats compatible with this
 version of ipfs-cluster-service can be exported.  By default this command
 prints the state to stdout.
@@ -412,7 +412,7 @@
 This command removes the persistent state that is loaded on startup to determine this peer's view of the
 cluster state.  While it removes the existing state from the load path, one invocation does not permanently remove
 this state from disk.  This command renames cluster's data folder to <data-folder-name>.old.0, and rotates other
-deprecated data folders to <data-folder-name>.old.<n+1>, etc for some rotation factor before permanatly deleting 
+deprecated data folders to <data-folder-name>.old.<n+1>, etc for some rotation factor before permanatly deleting
 the mth data folder (m currently defaults to 5)
 `,
 					Flags: []cli.Flag{
@@ -447,11 +447,7 @@
 			Name:  "version",
 			Usage: "Print the ipfs-cluster version",
 			Action: func(c *cli.Context) error {
-<<<<<<< HEAD
-				fmt.Printf("hive.cluster-%s\n", ipfscluster.Version)
-=======
-				fmt.Printf("%s\n", version.Version)
->>>>>>> 17599dac
+				fmt.Printf("%s+hive.cluster\n", version.Version)
 				return nil
 			},
 		},
