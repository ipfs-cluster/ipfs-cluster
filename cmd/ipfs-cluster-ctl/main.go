--- conflicted
+++ resolved
@@ -521,17 +521,13 @@
 							rplMax = rpl
 						}
 
-<<<<<<< HEAD
 						opts := api.PinOptions{
 							ReplicationFactorMin: rplMin,
 							ReplicationFactorMax: rplMax,
 							Name:                 c.String("Name"),
 						}
 
-						pin, cerr := globalClient.PinPath(arg, opts)
-=======
-						cerr := globalClient.Pin(ctx, ci, rplMin, rplMax, c.String("name"))
->>>>>>> 5a7ee1d3
+						pin, cerr := globalClient.PinPath(ctx, arg, opts)
 						if cerr != nil {
 							formatResponse(c, nil, cerr)
 							return nil
@@ -573,16 +569,8 @@
 						},
 					},
 					Action: func(c *cli.Context) error {
-<<<<<<< HEAD
 						arg := c.Args().First()
-						pin, cerr := globalClient.UnpinPath(arg)
-=======
-
-						cidStr := c.Args().First()
-						ci, err := cid.Decode(cidStr)
-						checkErr("parsing cid", err)
-						cerr := globalClient.Unpin(ctx, ci)
->>>>>>> 5a7ee1d3
+						pin, cerr := globalClient.UnpinPath(ctx, arg)
 						if cerr != nil {
 							formatResponse(c, nil, cerr)
 							return nil
@@ -962,11 +950,7 @@
 
 	if status.Cid == cid.Undef { // no status from "wait"
 		time.Sleep(time.Second)
-<<<<<<< HEAD
-		status, cerr = globalClient.Status(pin.Cid, false)
-=======
-		status, cerr = globalClient.Status(ctx, ci, false)
->>>>>>> 5a7ee1d3
+		status, cerr = globalClient.Status(ctx, pin.Cid, false)
 	}
 	formatResponse(c, status, cerr)
 }
