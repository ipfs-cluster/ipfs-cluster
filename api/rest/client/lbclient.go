--- conflicted
+++ resolved
@@ -106,21 +106,8 @@
 	return &loadBalancingClient{strategy: strategy, retries: retries}, nil
 }
 
-<<<<<<< HEAD
 func (lc *loadBalancingClient) retry(count int, call func(Client) error) error {
 	err := call(lc.strategy.Next(count))
-=======
-// Next returns the next client to be used.
-func (f *Failover) Next(count int, call func(Client) error) error {
-	var err error
-	if count == 0 {
-		err = call(f.clients[0])
-	} else {
-		i := <-f.counter
-		f.counter <- (i + 1) % f.length
-		err = call(f.clients[i])
-	}
->>>>>>> 1b65f705
 	apiErr, ok := err.(*api.Error)
 	if !ok {
 		logger.Error("could not cast error into api.Error")
@@ -131,17 +118,7 @@
 	if count == lc.retries || err == nil || apiErr.Code != 0 {
 		return err
 	}
-<<<<<<< HEAD
 	return lc.retry(count, call)
-=======
-	return f.Next(count, call)
-}
-
-// NewLBClient returns a new client that will load balance amongst
-// clients.
-func NewLBClient(strategy LBStrategy) Client {
-	return &loadBalancingClient{strategy: strategy}
->>>>>>> 1b65f705
 }
 
 // ID returns information about the cluster Peer.
