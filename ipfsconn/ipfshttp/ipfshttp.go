--- conflicted
+++ resolved
@@ -644,12 +644,8 @@
 
 			var ipfsPin api.IPFSPinInfo
 			err = dec.Decode(&ipfsPin)
-<<<<<<< HEAD
 			if errors.Is(err, io.EOF) {
-=======
-			if err == io.EOF {
 				err = nil
->>>>>>> 82fddfec
 				break nextFilter
 			}
 			if err != nil {
